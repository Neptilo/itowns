/**
 * Generated On: 2015-10-5
 * Class: ApiGlobe
 * Description: Classe façade pour attaquer les fonctionnalités du code.
 */


define('Core/Commander/Interfaces/ApiInterface/ApiGlobe', [
       'Core/Commander/Interfaces/EventsManager',
       'Scene/Scene',
       'Scene/Layer',
       'Scene/NodeProcess',
       'Globe/Globe',
       'Core/Commander/Providers/WMTS_Provider',
       'Core/Geographic/CoordCarto',
       'Core/Geographic/Projection'], function(
           EventsManager,
           Scene,
           Layer,
           NodeProcess,
           Globe,
           WMTS_Provider,
           CoordCarto,
           Projection) {

    var loaded = false;
    var eventLoaded = new Event('globe-loaded');
    var eventLayerRemoved = new Event('Layer-removed');

    var eventRange = new Event('rangeChanged');

    function ApiGlobe() {
        //Constructor

        this.scene = null;
//        this.nodeProcess = null;
        this.commandsTree = null;
        this.projection = new Projection();
        this.viewerDiv = null;

    }

    ApiGlobe.prototype.constructor = ApiGlobe;



//    var event = new Event('empty');
//    document.addEventListener('empty', console.log('Your turn'));
//    document.dispatchEvent(event);

    /**
     * @param Command
     */
    ApiGlobe.prototype.add = function(/*Command*/) {
        //TODO: Implement Me

    };


    /**
     * @param commandTemplate
     */
    ApiGlobe.prototype.createCommand = function(/*commandTemplate*/) {
        //TODO: Implement Me

    };

    /**
     */
    ApiGlobe.prototype.execute = function() {
        //TODO: Implement Me

    };

    ApiGlobe.prototype.getWMTSProvider = function()
    {
        return this.scene.managerCommand.getProvider(this.scene.getMap().tiles).providerWMTS;
    };

    /**
    * This function adds an imagery layer to the scene. The layer id must be unique. The protocol rules wich parameters are then needed for the function.
    * @constructor
    * @param {Layer} layer.
    */
    ApiGlobe.prototype.addImageryLayer = function(layer) {

        var map = this.scene.getMap();
        var manager = this.scene.managerCommand;
        var providerWMTS = this.getWMTSProvider();

        providerWMTS.addLayer(layer);
        manager.addLayer(map.colorTerrain,providerWMTS);
        map.addColorLayer(layer.id)

    };

    ApiGlobe.prototype.moveLayerUp = function(layer){

        this.scene.getMap().moveLayerUp(layer);
        this.scene.renderScene3D();
    };

    ApiGlobe.prototype.moveLayerDown = function(layer){

        this.scene.getMap().moveLayerDown(layer);
        this.scene.renderScene3D();
    };

    ApiGlobe.prototype.moveLayerToIndex = function(layer,newId){

        this.scene.getMap().moveLayerToIndex(layer,newId);
        this.scene.renderScene3D();
    };

    ApiGlobe.prototype.removeImageryLayer = function(id){

        if(this.scene.getMap().removeColorLayer(id))
        {
            this.getWMTSProvider().removeLayer(id);
            eventLayerRemoved.layer = id;
            this.viewerDiv.dispatchEvent(eventLayerRemoved);
            this.scene.renderScene3D();
            return true;
        }

        return false;
    };

    /**
    * Gets the minimum zoom level of the chosen layer.
    * <iframe width="100%" height="400" src="//jsfiddle.net/iTownsIGN/66r8ugq0/embedded/" allowfullscreen="allowfullscreen" frameborder="0"></iframe>
    * @constructor
    * @param {id} id - The id of the layer.
    */

    ApiGlobe.prototype.getMinZoomLevel = function(id){
        //console.log(this.addImageryLayer().id);
        var map = this.scene.getMap();
        var manager = this.scene.managerCommand;
        var providerWMTS = manager.getProvider(map.tiles).providerWMTS;
        var layerWMTS = providerWMTS.layersWMTS;
        return layerWMTS[id].zoom.min;
    };

    /**
    * Return the list of all layers in the scene in the order of how they are stacked on top of each other.
    * @constructor
    * @param {id} id - The id of the layer.
    */

    ApiGlobe.prototype.getLayers = function(/*param*/){

        var map = this.scene.getMap();
        var manager = this.scene.managerCommand;
        var providerWMTS = manager.getProvider(map.tiles).providerWMTS;
        var layersWMTS = providerWMTS.layersWMTS;
        return layersWMTS;

    };

    /**
    * Gets the maximun zoom level of the chosen layer.
    * <iframe width="100%" height="400" src="//jsfiddle.net/iTownsIGN/y1xcqv4s/embedded/" allowfullscreen="allowfullscreen" frameborder="0"></iframe>
    * @constructor
    * @param {id} id - The id of the layer.
    */

    ApiGlobe.prototype.getMaxZoomLevel = function(id){
        //console.log(this.addImageryLayer().id);
        var map = this.scene.getMap();
        var manager = this.scene.managerCommand;
        var providerWMTS = manager.getProvider(map.tiles).providerWMTS;
        var layerWMTS = providerWMTS.layersWMTS;
        return layerWMTS[id].zoom.max;
    };

    /**
    * Adds en elevation layer (MNT) to the scene. If there are some overlaps, the best resolution is taken.
    * The layer id must be unique. The protocol rules wich parameters are then needed for the function.
    * @constructor
    * @param {Layer} layer.
    */

    ApiGlobe.prototype.addElevationLayer = function(layer) {

        var map = this.scene.getMap();
        var manager = this.scene.managerCommand;
        var providerWMTS = manager.getProvider(map.tiles).providerWMTS;

        providerWMTS.addLayer(layer);
        manager.addLayer(map.elevationTerrain,providerWMTS);
        map.elevationTerrain.services.push(layer.id);

    };

    /**
    * Creates the scene (the globe of iTowns).
    * The first parameter is the coordinates on wich the globe will be centered at the initialization.
    * The second one is the HTML div in wich the scene will be created.
    * @constructor
    * @param {Coords} coords.
    * @params {Div} string.
    */

    ApiGlobe.prototype.createSceneGlobe = function(coordCarto, viewerDiv) {
        // TODO: Normalement la creation de scene ne doit pas etre ici....
        // Deplacer plus tard

<<<<<<< HEAD
        viewerDiv.addEventListener('globe-built', function(){
=======
        this.viewerDiv = viewerDiv;

        viewerDiv.addEventListener('globe-builded', function(){
>>>>>>> 143a05e2

            if(loaded == false)
            {

                loaded = true;
                viewerDiv.dispatchEvent(eventLoaded);
            }
        }
        , false);

        var gLDebug = false; // true to support GLInspector addon
        var debugMode = false;

        //gLDebug = true; // true to support GLInspector addon
        //debugMode = true;

        this.scene = Scene(coordCarto,viewerDiv,debugMode,gLDebug);

        var map = new Globe(this.scene.size,gLDebug);

        this.scene.add(map);

        //!\\ TEMP
        //this.scene.wait(0);
        //!\\ TEMP

        return this.scene;

    };

    ApiGlobe.prototype.update = function() {

        //!\\ TEMP
        this.scene.wait(0);
        //!\\ TEMP

    };

    // ApiGlobe.prototype.setLayerAtLevel = function(baseurl,layer/*,level*/) {
    //     // TODO CLEAN AND GENERIC
    //     var wmtsProvider = new WMTS_Provider({url:baseurl, layer:layer});
    //     this.scene.managerCommand.providerMap[4] = wmtsProvider;
    //     this.scene.managerCommand.providerMap[5] = wmtsProvider;
    //     this.scene.managerCommand.providerMap[this.scene.layers[0].node.meshTerrain.id].providerWMTS = wmtsProvider;
    //     this.scene.browserScene.updateNodeMaterial(wmtsProvider);
    //     this.scene.renderScene3D();
    // };

    ApiGlobe.prototype.showClouds = function(value, satelliteAnimation) {

        this.scene.getMap().showClouds(value, satelliteAnimation);
        this.scene.renderScene3D();
    };

    ApiGlobe.prototype.setRealisticLightingOn = function(value) {

        this.scene.setLightingPos();
        this.scene.gfxEngine.setLightingOn(value);
        this.scene.getMap().setRealisticLightingOn(value);
        this.scene.browserScene.updateMaterialUniform("lightingOn",value ? 1:0);
        this.scene.renderScene3D();
    };

    /**
    * Sets the visibility of a layer. If the layer is not visible in the scene, this function will no effect until the camera looks at the layer.
    * @constructor
    * @param {id} string.
    * @params {visible} boolean.
    */

    ApiGlobe.prototype.setLayerVisibility = function(id,visible){

<<<<<<< HEAD
        this.scene.getMap().setLayerVisibility(id,visible);

=======
        this.scene.getMap().setLayerVibility(id,visible);
>>>>>>> 143a05e2
        this.scene.renderScene3D();
    };

    ApiGlobe.prototype.animateTime = function(value) {

        this.scene.animateTime(value);
    };

    ApiGlobe.prototype.orbit = function(value) {

        this.scene.orbit(value);
    };

<<<<<<< HEAD
    /**
    * Sets the opacity of a layer. If the layer is not visible in the scene, this function will no effect until the layer becomes visible.
    * @constructor
    * @param {id} string.
    * @params {visible} boolean.
    */

=======
>>>>>>> 143a05e2
    ApiGlobe.prototype.setLayerOpacity = function(id,visible){

        this.scene.getMap().setLayerOpacity(id,visible);
        this.scene.renderScene3D();
    };

    ApiGlobe.prototype.setStreetLevelImageryOn = function(value){

        this.scene.setStreetLevelImageryOn(value);
    }

     /**
    * Returns the orientation angles of the current camera, in degrees.
    * <iframe width="100%" height="400" src="//jsfiddle.net/iTownsIGN/okfj460p/embedded/" allowfullscreen="allowfullscreen" frameborder="0"></iframe>
    * @constructor
    */
    ApiGlobe.prototype.getCameraOrientation = function () {

        var tiltCam = this.scene.currentControls().getTilt();
        var headingCam = this.scene.currentControls().getHeading();
        return [tiltCam, headingCam];
    };

    /**
    * Returns the camera location projected on the ground in lat,lon.
    * <iframe width="100%" height="400" src="//jsfiddle.net/iTownsIGN/mjv7ha02/embedded/" allowfullscreen="allowfullscreen" frameborder="0"></iframe>
    * @constructor
    */

    ApiGlobe.prototype.getCameraLocation = function () {
        var cam = this.scene.currentCamera().camera3D;
        return this.projection.cartesianToGeo(cam.position);
    };

    /**
    * Retuns the coordinates of the central point on screen.
    * <iframe width="100%" height="400" src="//jsfiddle.net/iTownsIGN/4tjgnv7z/embedded/" allowfullscreen="allowfullscreen" frameborder="0"></iframe>
    * @constructor
    * @return {Position} position
    */

    ApiGlobe.prototype.getCenter = function () {

        var controlCam = this.scene.currentControls();
        return this.projection.cartesianToGeo(controlCam.globeTarget.position);
    };

    /**
    * Sets orientation angles of the current camera, in degrees.
    * <iframe width="100%" height="400" src="//jsfiddle.net/iTownsIGN/9qr2mogh/embedded/" allowfullscreen="allowfullscreen" frameborder="0"></iframe>
    * @constructor
    * @param {Orientation} Param - The angle of the rotation in degrees.
    */

    ApiGlobe.prototype.setCameraOrientation = function (orientation /*param,pDisableAnimationopt*/) {

        this.setHeading(orientation.heading);
        this.setTilt(orientation.tilt);
    };

    /**
    * Pick a position on the globe at the given position.
    * @constructor
    * @param {Number | MouseEvent} x|event - The x-position inside the Globe element or a mouse event.
    * @param {number | undefined} y - The y-position inside the Globe element.
    * @return {Position} postion
    */
    ApiGlobe.prototype.pickPosition = function (mouse,y) {

        if(mouse)
            if(mouse.clientX)
            {
                mouse.x = mouse.clientX;
                mouse.y = mouse.clientY;
            }
            else
            {
                mouse.x = mouse;
                mouse.y = y;
            }

        var pickedPosition = this.scene.getPickPosition(mouse);

        this.scene.renderScene3D();

        return this.projection.cartesianToGeo(pickedPosition);
    };

    /**
    * Returns the tilt in degrees.
    * <iframe width="100%" height="400" src="//jsfiddle.net/iTownsIGN/kcx0of9j/embedded/" allowfullscreen="allowfullscreen" frameborder="0"></iframe>
    * @constructor
    * @return {Angle} number - The angle of the rotation in degrees.
    */

    ApiGlobe.prototype.getTilt = function (){

        var tiltCam = this.scene.currentControls().getTilt();
        return tiltCam;
    };

    /**
    * Returns the heading in degrees.
    * <iframe width="100%" height="400" src="//jsfiddle.net/iTownsIGN/pxv1Lw16/embedded/" allowfullscreen="allowfullscreen" frameborder="0"></iframe>
    * @constructor
    * @return {Angle} number - The angle of the rotation in degrees.
    */

    ApiGlobe.prototype.getHeading = function (){

        var headingCam = this.scene.currentControls().getHeading();
        return headingCam;
    };

    /**
    * Returns the "range": the distance in meters between the camera and the current central point on the screen.
    * <iframe width="100%" height="400" src="//jsfiddle.net/iTownsIGN/Lbt1vfek/embedded/" allowfullscreen="allowfullscreen" frameborder="0"></iframe>
    * @constructor
    * @return {Number} number
    */

    ApiGlobe.prototype.getRange = function (){

        var controlCam = this.scene.currentControls();
        var ellipsoid = this.scene.getEllipsoid();
        var ray = controlCam.getRay();

        var intersection = ellipsoid.intersection(ray);

//        var center = controlCam.globeTarget.position;
        var camPosition = this.scene.currentCamera().position();
        // var range = center.distanceTo(camPosition);
        var range = intersection.distanceTo(camPosition);

        return range;
    };

    /**
    * Change the tilt.
    * <iframe width="100%" height="400" src="//jsfiddle.net/iTownsIGN/p6t76zox/embedded/" allowfullscreen="allowfullscreen" frameborder="0"></iframe>
    * @constructor
    * @param {Angle} Number - The angle.
    * @param {Boolean} [pDisableAnimation] - Used to force the non use of animation if its enable.
    */

    ApiGlobe.prototype.setTilt = function (tilt/*, bool*/) {

        this.scene.currentControls().setTilt(tilt);
    };

    /**
    * Change the heading.
    * <iframe width="100%" height="400" src="//jsfiddle.net/iTownsIGN/rxe4xgxj/embedded/" allowfullscreen="allowfullscreen" frameborder="0"></iframe>
    * @constructor
    * @param {Angle} Number - The angle.
    * @param {Boolean} [pDisableAnimation] - Used to force the non use of animation if its enable.
    */

    ApiGlobe.prototype.setHeading = function (heading/*, bool*/){

        this.scene.currentControls().setHeading(heading);
    };

    /**
    * Resets camera tilt -> sets the tilt to 0°.
    * @constructor
    * @param {Boolean} [pDisableAnimation] - Used to force the non use of animation if its enable.
    */

    ApiGlobe.prototype.resetTilt = function (/*bool*/) {

        this.scene.currentControls().setTilt(0);
    };

    /**
    * Resets camera heading -> sets the heading to 0°.
    * @constructor
    * @param {Boolean} [pDisableAnimation] - Used to force the non use of animation if its enable.
    */

    ApiGlobe.prototype.resetHeading = function (/*bool*/) {

        this.scene.currentControls().setHeading(0);
    };

    /**
    * Returns the distance in meter between two geographic positions.
    * <iframe width="100%" height="400" src="//jsfiddle.net/iTownsIGN/0nLhws5u/embedded/" allowfullscreen="allowfullscreen" frameborder="0"></iframe>
    * @constructor
    * @param {Position} First - Position.
    * @param {Position} Second - Position.
    */

    ApiGlobe.prototype.computeDistance = function(p1,p2){
        return this.scene.getEllipsoid().computeDistance(new CoordCarto().setFromDegreeGeo(p1.longitude, p1.latitude, p1.altitude),new CoordCarto().setFromDegreeGeo(p2.longitude, p2.latitude, p2.altitude));
    };

    /**
    * Changes the center of the scene on screen to the specified coordinates.
    * <iframe width="100%" height="400" src="//jsfiddle.net/iTownsIGN/x06yhbq6/embedded/" allowfullscreen="allowfullscreen" frameborder="0"></iframe>
    * @constructor
    * @param {Position} position - The position on the scene.
    */

    ApiGlobe.prototype.setCenter = function (position) {
//        var position3D = this.scene.getEllipsoid().cartographicToCartesian(position);
        var position3D = this.scene.getEllipsoid().cartographicToCartesian(new CoordCarto().setFromDegreeGeo(position.longitude, position.latitude, position.altitude));
        this.scene.currentControls().setCenter(position3D);
    };

    /**
    * Changes the center of the scene on screen to the specified coordinates.
    * This function allows to change the central position, the zoom level, the range, the scale and the camera orientation at the same time.
    * The level has to be between the [getMinZoomLevel(), getMaxZoomLevel()].
    * The zoom level and the scale can't be set at the same time.
    * <iframe width="100%" height="400" src="//jsfiddle.net/iTownsIGN/7yk0mpn0/embedded/" allowfullscreen="allowfullscreen" frameborder="0"></iframe>
    * @constructor
    * @param {Position} pPosition - The detailed position in the scene.
    * @param {Boolean} [pDisableAnimation] - Used to force the non use of animation if its enable.
    */

    ApiGlobe.prototype.setCenterAdvanced = function (pPosition/*, pDisableAnimationopt*/ ){
        this.setCenter(pPosition.position);
        this.setRange(pPosition.range);
        this.setHeading(pPosition.heading);
        this.setTilt(pPosition.tilt);
    };

    /**
    * Sets the "range": the distance in meters between the camera and the current central point on the screen.
    * <iframe width="100%" height="400" src="//jsfiddle.net/iTownsIGN/Lt3jL5pd/embedded/" allowfullscreen="allowfullscreen" frameborder="0"></iframe>
    * @constructor
    * @param {Number} pRange - The camera altitude.
    * @param {Boolean} [pDisableAnimation] - Used to force the non use of animation if its enable.
    */

    ApiGlobe.prototype.setRange = function (pRange/*, bool*/){
        var viewerDiv = document.getElementById("viewerDiv");

        this.scene.currentControls().setRange(pRange);
        viewerDiv.dispatchEvent(eventRange);
    };

    /**
    * Returns the actual zoom level. The level will always be between the [getMinZoomLevel(), getMaxZoomLevel()].
    * @constructor
    * @param {Id} id - The id of a layer.
    */

    ApiGlobe.prototype.getZoomLevel = function (id){
        return this.scene.getMap().getZoomLevel(id);
    };

    ApiGlobe.prototype.launchCommandApi = function () {

        //this.removeImageryLayer('ScanEX');

//        console.log(this.getMinZoomLevel("IGNPO"));
//        console.log(this.getMaxZoomLevel("IGN_MNT"));
//        console.log(this.getCenter());
//        console.log(this.getCameraLocation());
//        console.log(this.getCameraOrientation());
//        console.log(this.getZoomLevel());
//        console.log(this.pickPosition());
//        console.log(this.getTilt());
//        console.log(this.getHeading());
//       console.log(this.getRange());
//        this.setTilt(45);
//        this.setHeading(180);
//        this.resetTilt();
//        this.resetHeading();
//        var p1 = new CoordCarto(2.4347047,48.8472568,0);
//        var p2 = new CoordCarto(2.4345599,48.8450221,0);
//        console.log(this.computeDistance({longitude:2.4347047,latitude:48.8472568,altitude:0},{longitude:2.4345599,latitude:48.8450221,altitude:0}));

        //var p = new CoordCarto(-74.0059700 ,40.7142700,0); //NY

//        var p = new CoordCarto().setFromDegreeGeo(coordCarto.lon, coordCarto.lat, coordCarto.alt))
//        var p = new CoordCarto().setFromDegreeGeo(2,20,0); //NY
//
//        this.setCenter(p);
//        var p2 = new CoordCarto().setFromDegreeGeo(2.4347047,48.8472568,0); //Paris
//        this.setCenter(p2);
//        this.setCenter({lon:-74,lat:40, alt:0});
//        this.testTilt();
//        this.testHeading();
        //console.log("range 1  " + this.getRange());
//        this.setRange(1000);
//        console.log(this.getRange());
//        this.setCameraOrientation({heading:45,tilt:30});
//        this.setCenterAdvanced({position:p2, /*range:10000,*/ heading:180, tilt:70});
    };

//    ApiGlobe.prototype.testTilt = function (){
//        this.setTilt(45);
//        console.log(this.getTilt());
//        this.resetTilt();
//        console.log(this.getTilt());
//    };
//
//    ApiGlobe.prototype.testHeading = function (){
//        this.setHeading(90);
//        console.log(this.getHeading());
//        this.resetHeading();
//        console.log(this.getHeading());
//    };

    ApiGlobe.prototype.showKML = function(value) {

        this.scene.getMap().showKML(value);
        this.scene.renderScene3D();
    };


    return ApiGlobe;

});<|MERGE_RESOLUTION|>--- conflicted
+++ resolved
@@ -206,13 +206,9 @@
         // TODO: Normalement la creation de scene ne doit pas etre ici....
         // Deplacer plus tard
 
-<<<<<<< HEAD
-        viewerDiv.addEventListener('globe-built', function(){
-=======
         this.viewerDiv = viewerDiv;
 
         viewerDiv.addEventListener('globe-builded', function(){
->>>>>>> 143a05e2
 
             if(loaded == false)
             {
@@ -285,12 +281,8 @@
 
     ApiGlobe.prototype.setLayerVisibility = function(id,visible){
 
-<<<<<<< HEAD
         this.scene.getMap().setLayerVisibility(id,visible);
 
-=======
-        this.scene.getMap().setLayerVibility(id,visible);
->>>>>>> 143a05e2
         this.scene.renderScene3D();
     };
 
@@ -304,7 +296,6 @@
         this.scene.orbit(value);
     };
 
-<<<<<<< HEAD
     /**
     * Sets the opacity of a layer. If the layer is not visible in the scene, this function will no effect until the layer becomes visible.
     * @constructor
@@ -312,8 +303,6 @@
     * @params {visible} boolean.
     */
 
-=======
->>>>>>> 143a05e2
     ApiGlobe.prototype.setLayerOpacity = function(id,visible){
 
         this.scene.getMap().setLayerOpacity(id,visible);
