/**
 * Generated On: 2015-10-5
 * Class: ApiGlobe
 * Description: Classe façade pour attaquer les fonctionnalités du code.
 */


define('Core/Commander/Interfaces/ApiInterface/ApiGlobe', [
       'Core/Commander/Interfaces/EventsManager',
       'Scene/Scene',
       'Globe/Globe',
       'Core/Commander/Providers/WMTS_Provider',
       'Core/Geographic/Projection'], function(
           EventsManager, 
           Scene,
           Globe,
           WMTS_Provider,
           Projection) {

    function ApiGlobe() {
        //Constructor

        this.scene = null;
        this.commandsTree = null;
        this.projection = new Projection();

    }


    ApiGlobe.prototype.constructor = ApiGlobe;
    

    /**
     * @param Command
     */
    ApiGlobe.prototype.add = function(/*Command*/) {
        //TODO: Implement Me 

    };


    /**
     * @param commandTemplate
     */
    ApiGlobe.prototype.createCommand = function(/*commandTemplate*/) {
        //TODO: Implement Me 

    };

    /**
     */
    ApiGlobe.prototype.execute = function() {
        //TODO: Implement Me 

    };

    ApiGlobe.prototype.createSceneGlobe = function(pos) {
        //TODO: Normalement la creation de scene ne doit pas etre ici....
        // A� deplacer plus tard

        this.scene = Scene();
        this.scene.init(pos);

        return this.scene;

    };
    
    ApiGlobe.prototype.setLayerAtLevel = function(baseurl,layer/*,level*/) {
 
        var wmtsProvider = new WMTS_Provider({url:baseurl, layer:layer});
        this.scene.managerCommand.providerMap[this.scene.layers[0].meshTerrain.layerId].providerWMTS = wmtsProvider;
        this.scene.browserScene.updateNodeMaterial(wmtsProvider);
        this.scene.renderScene3D();
    };

    ApiGlobe.prototype.showClouds = function(value) {

        this.scene.layers[0].showClouds(value);
    };
    
    ApiGlobe.prototype.setRealisticLightingOn = function(value) {

        this.scene.gfxEngine.setLightingOn(value);
        this.scene.layers[0].setRealisticLightingOn(value);
        this.scene.browserScene.updateMaterialUniform("lightingOn",value ? 1:0);
<<<<<<< HEAD
    }; 
    
    ApiGlobe.prototype.getCameraOrientation = function () {
        
//        var cam = this.scene.currentControlCamera();
//        return cam.object.quaternion;
    };
    
    ApiGlobe.prototype.getCameraLocation = function () {
        
        var cam = this.scene.currentCamera();
        return this.projection.cartesianToGeo(cam.camera3D.position);
    };
    
    ApiGlobe.prototype.getCenter = function () {
        
        var controlCam = this.scene.currentControlCamera();       
        return this.projection.cartesianToGeo(controlCam.globeTarget.position);
    };
    
    
    
    ApiGlobe.prototype.setCenter = function (/*position*/) {
        //TODO: Implement Me 
    };
    
    ApiGlobe.prototype.setCameraOrientation = function (/*param,pDisableAnimationopt*/) {
        //TODO: Implement Me 
    };
    
    ApiGlobe.prototype.pickPosition = function () {
        //TODO: Implement Me 
    };
    
    ApiGlobe.prototype.launchCommandApi = function () {
        //console.log(this.getCenter());
=======
    };

    ApiGlobe.showKML = function(value) {
        
        this.scene.layers[0].showKML(value);
        this.scene.renderScene3D();
>>>>>>> 33127e71
    };

    return ApiGlobe;

});<|MERGE_RESOLUTION|>--- conflicted
+++ resolved
@@ -83,7 +83,6 @@
         this.scene.gfxEngine.setLightingOn(value);
         this.scene.layers[0].setRealisticLightingOn(value);
         this.scene.browserScene.updateMaterialUniform("lightingOn",value ? 1:0);
-<<<<<<< HEAD
     }; 
     
     ApiGlobe.prototype.getCameraOrientation = function () {
@@ -120,14 +119,12 @@
     
     ApiGlobe.prototype.launchCommandApi = function () {
         //console.log(this.getCenter());
-=======
     };
 
-    ApiGlobe.showKML = function(value) {
+    ApiGlobe.prototype.showKML = function(value) {
         
         this.scene.layers[0].showKML(value);
         this.scene.renderScene3D();
->>>>>>> 33127e71
     };
 
     return ApiGlobe;
